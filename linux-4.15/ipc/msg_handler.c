--- conflicted
+++ resolved
@@ -410,15 +410,9 @@
 	}
 
 	msg_ops->hccops.map_set = create_new_set(
-<<<<<<< HEAD
-	_def_ns, MSGMAP_KDDM_ID, IPCMAP_LINKER,
-		KDDM_RR_DEF_OWNER, sizeof(ipcmap_object_t),
-		KDDM_LOCAL_EXCLUSIVE);
-=======
 	_def_ns, MSGMAP_HCC_ID, IPCMAP_LINKER,
 		HCC_RR_DEF_OWNER, sizeof(ipcmap_object_t),
 		HCC_LOCAL_EXCLUSIVE);
->>>>>>> c7af64b6
 
 	if (IS_ERR(msg_ops->hccops.map_set)) {
 		r = PTR_ERR(msg_ops->hccops.map_set);
@@ -475,8 +469,6 @@
 	return r;
 }
 
-<<<<<<< HEAD
-=======
 
 void hcc_msg_exit_ns(struct ipc_namespace *ns)
 {
@@ -511,5 +503,4 @@
 
 
 
->>>>>>> c7af64b6
 #endif